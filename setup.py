--- conflicted
+++ resolved
@@ -1,3 +1,4 @@
+# -*- coding: utf-8 -*-
 #  Licensed to Elasticsearch B.V. under one or more contributor
 #  license agreements. See the NOTICE file distributed with
 #  this work for additional information regarding copyright
@@ -19,7 +20,7 @@
 
 from setuptools import find_packages, setup
 
-VERSION = (8, 0, 0)
+VERSION = (7, 2, 0)
 __version__ = VERSION
 __versionstr__ = ".".join(map(str, VERSION))
 
@@ -28,11 +29,15 @@
 f.close()
 
 install_requires = [
+    "six",
     "python-dateutil",
     "elasticsearch>=7.0.0,<8.0.0",
+    # ipaddress is included in stdlib since python 3.3
+    'ipaddress; python_version<"3.3"',
 ]
 
 develop_requires = [
+    "mock",
     "pytest>=3.0.0",
     "pytest-cov",
     "pytest-mock<3.0.0",
@@ -63,21 +68,19 @@
     author_email="honza.kral@gmail.com",
     maintainer="Seth Michael Larson",
     maintainer_email="seth.larson@elastic.co",
-<<<<<<< HEAD
-    packages=find_packages(where=".", exclude=("tests*",)),
-    python_requires=">=3.6",
-=======
     packages=packages,
     python_requires=">=2.7, !=3.0.*, !=3.1.*, !=3.2.*, !=3.3.*",
->>>>>>> 3c84c474
     classifiers=[
         "Development Status :: 4 - Beta",
         "License :: OSI Approved :: Apache Software License",
         "Intended Audience :: Developers",
         "Operating System :: OS Independent",
         "Programming Language :: Python",
+        "Programming Language :: Python :: 2",
+        "Programming Language :: Python :: 2.7",
         "Programming Language :: Python :: 3",
-        "Programming Language :: Python :: 3 :: Only",
+        "Programming Language :: Python :: 3.4",
+        "Programming Language :: Python :: 3.5",
         "Programming Language :: Python :: 3.6",
         "Programming Language :: Python :: 3.7",
         "Programming Language :: Python :: 3.8",
