--- conflicted
+++ resolved
@@ -1,3 +1,4 @@
+# -*- coding: utf-8 -*-
 #  Licensed to Elasticsearch B.V. under one or more contributor
 #  license agreements. See the NOTICE file distributed with
 #  this work for additional information regarding copyright
@@ -18,15 +19,10 @@
 
 import re
 from datetime import datetime
-from unittest.mock import Mock
 
 from elasticsearch import Elasticsearch
 from elasticsearch.helpers import bulk
-<<<<<<< HEAD
-from elasticsearch.helpers.test import SkipTest, get_test_client
-=======
 from mock import Mock
->>>>>>> 3c84c474
 from pytest import fixture, skip
 
 from elasticsearch_dsl.connections import add_connection, connections
