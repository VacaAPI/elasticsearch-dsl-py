#  Licensed to Elasticsearch B.V. under one or more contributor
#  license agreements. See the NOTICE file distributed with
#  this work for additional information regarding copyright
#  ownership. Elasticsearch B.V. licenses this file to you under
#  the Apache License, Version 2.0 (the "License"); you may
#  not use this file except in compliance with the License.
#  You may obtain a copy of the License at
#
# 	http://www.apache.org/licenses/LICENSE-2.0
#
#  Unless required by applicable law or agreed to in writing,
#  software distributed under the License is distributed on an
#  "AS IS" BASIS, WITHOUT WARRANTIES OR CONDITIONS OF ANY
#  KIND, either express or implied.  See the License for the
#  specific language governing permissions and limitations
#  under the License.

from datetime import datetime, timedelta

from .aggs import A
from .query import Nested, Range, Terms


class Facet:
    """
    A facet on faceted search. Wraps and aggregation and provides functionality
    to create a filter for selected values and return a list of facet values
    from the result of the aggregation.
    """

    agg_type = None

    def __init__(self, metric=None, metric_sort="desc", **kwargs):
        self.filter_values = ()
        self._params = kwargs
        self._metric = metric
        if metric and metric_sort:
            self._params["order"] = {"metric": metric_sort}

    def get_aggregation(self):
        """
        Return the aggregation object.
        """
        agg = A(self.agg_type, **self._params)
        if self._metric:
            agg.metric("metric", self._metric)
        return agg

    def add_filter(self, filter_values):
        """
        Construct a filter.
        """
        if not filter_values:
            return

        f = self.get_value_filter(filter_values[0])
        for v in filter_values[1:]:
            f |= self.get_value_filter(v)
        return f

    def get_value_filter(self, filter_value):
        """
        Construct a filter for an individual value
        """
        pass

    def is_filtered(self, key, filter_values):
        """
        Is a filter active on the given key.
        """
        return key in filter_values

    def get_value(self, bucket):
        """
        return a value representing a bucket. Its key as default.
        """
        return bucket["key"]

    def get_metric(self, bucket):
        """
        Return a metric, by default doc_count for a bucket.
        """
        if self._metric:
            return bucket["metric"]["value"]
        return bucket["doc_count"]

    def get_values(self, data, filter_values):
        """
        Turn the raw bucket data into a list of tuples containing the key,
        number of documents and a flag indicating whether this value has been
        selected or not.
        """
        out = []
        for bucket in data.buckets:
            key = self.get_value(bucket)
            out.append(
                (key, self.get_metric(bucket), self.is_filtered(key, filter_values))
            )
        return out


class TermsFacet(Facet):
    agg_type = "terms"

    def add_filter(self, filter_values):
        """Create a terms filter instead of bool containing term filters."""
        if filter_values:
            return Terms(
                _expand__to_dot=False, **{self._params["field"]: filter_values}
            )


class RangeFacet(Facet):
    agg_type = "range"

    def _range_to_dict(self, range):
        key, range = range
        out = {"key": key}
        if range[0] is not None:
            out["from"] = range[0]
        if range[1] is not None:
            out["to"] = range[1]
        return out

    def __init__(self, ranges, **kwargs):
        super().__init__(**kwargs)
        self._params["ranges"] = list(map(self._range_to_dict, ranges))
        self._params["keyed"] = False
        self._ranges = dict(ranges)

    def get_value_filter(self, filter_value):
        f, t = self._ranges[filter_value]
        limits = {}
        if f is not None:
            limits["gte"] = f
        if t is not None:
            limits["lt"] = t

        return Range(_expand__to_dot=False, **{self._params["field"]: limits})


class HistogramFacet(Facet):
    agg_type = "histogram"

    def get_value_filter(self, filter_value):
        return Range(
            _expand__to_dot=False,
            **{
                self._params["field"]: {
                    "gte": filter_value,
                    "lt": filter_value + self._params["interval"],
                }
            },
        )


def _date_interval_year(d):
    return d.replace(
        year=d.year + 1, day=(28 if d.month == 2 and d.day == 29 else d.day)
    )


def _date_interval_month(d):
    return (d + timedelta(days=32)).replace(day=1)


def _date_interval_week(d):
    return d + timedelta(days=7)


def _date_interval_day(d):
    return d + timedelta(days=1)


def _date_interval_hour(d):
    return d + timedelta(hours=1)


class DateHistogramFacet(Facet):
    agg_type = "date_histogram"

    DATE_INTERVALS = {
        "year": _date_interval_year,
        "1Y": _date_interval_year,
        "month": _date_interval_month,
        "1M": _date_interval_month,
        "week": _date_interval_week,
        "1w": _date_interval_week,
        "day": _date_interval_day,
        "1d": _date_interval_day,
        "hour": _date_interval_hour,
        "1h": _date_interval_hour,
    }

    def __init__(self, **kwargs):
        kwargs.setdefault("min_doc_count", 0)
        super().__init__(**kwargs)

    def get_value(self, bucket):
        if not isinstance(bucket["key"], datetime):
            # Elasticsearch returns key=None instead of 0 for date 1970-01-01,
            # so we need to set key to 0 to avoid TypeError exception
            if bucket["key"] is None:
                bucket["key"] = 0
            # Preserve milliseconds in the datetime
            return datetime.utcfromtimestamp(int(bucket["key"]) / 1000.0)
        else:
            return bucket["key"]

    def get_value_filter(self, filter_value):
        for interval_type in ("calendar_interval", "fixed_interval"):
            if interval_type in self._params:
                break
        else:
            interval_type = "interval"

        return Range(
            _expand__to_dot=False,
            **{
                self._params["field"]: {
                    "gte": filter_value,
                    "lt": self.DATE_INTERVALS[self._params[interval_type]](
                        filter_value
                    ),
                }
            },
        )


class NestedFacet(Facet):
    agg_type = "nested"

    def __init__(self, path, nested_facet):
        self._path = path
        self._inner = nested_facet
        super().__init__(path=path, aggs={"inner": nested_facet.get_aggregation()})

    def get_values(self, data, filter_values):
        return self._inner.get_values(data.inner, filter_values)

    def add_filter(self, filter_values):
        inner_q = self._inner.add_filter(filter_values)
        if inner_q:
            return Nested(path=self._path, query=inner_q)


<<<<<<< HEAD
class FacetedResponse(Response):
    @property
    def query_string(self):
        return self._faceted_search._query

    @property
    def facets(self):
        if not hasattr(self, "_facets"):
            super(AttrDict, self).__setattr__("_facets", AttrDict({}))
            for name, facet in self._faceted_search.facets.items():
                self._facets[name] = facet.get_values(
                    getattr(getattr(self.aggregations, "_filter_" + name), name),
                    self._faceted_search.filter_values.get(name, ()),
                )
        return self._facets


class FacetedSearch:
    """
    Abstraction for creating faceted navigation searches that takes care of
    composing the queries, aggregations and filters as needed as well as
    presenting the results in an easy-to-consume fashion::

        class BlogSearch(FacetedSearch):
            index = 'blogs'
            doc_types = [Blog, Post]
            fields = ['title^5', 'category', 'description', 'body']

            facets = {
                'type': TermsFacet(field='_type'),
                'category': TermsFacet(field='category'),
                'weekly_posts': DateHistogramFacet(field='published_from', interval='week')
            }

            def search(self):
                ' Override search to add your own filters '
                s = super(BlogSearch, self).search()
                return s.filter('term', published=True)

        # when using:
        blog_search = BlogSearch("web framework", filters={"category": "python"})

        # supports pagination
        blog_search[10:20]

        response = blog_search.execute()

        # easy access to aggregation results:
        for category, hit_count, is_selected in response.facets.category:
            print(
                "Category %s has %d hits%s." % (
                    category,
                    hit_count,
                    ' and is chosen' if is_selected else ''
                )
            )

    """

    index = None
    doc_types = None
    fields = None
    facets = {}
    using = "default"

    def __init__(self, query=None, filters={}, sort=()):
        """
        :arg query: the text to search for
        :arg filters: facet values to filter
        :arg sort: sort information to be passed to :class:`~elasticsearch_dsl.Search`
        """
        self._query = query
        self._filters = {}
        self._sort = sort
        self.filter_values = {}
        for name, value in filters.items():
            self.add_filter(name, value)

        self._s = self.build_search()

    def count(self):
        return self._s.count()

    def __getitem__(self, k):
        self._s = self._s[k]
        return self

    def __iter__(self):
        return iter(self._s)

    def add_filter(self, name, filter_values):
        """
        Add a filter for a facet.
        """
        # normalize the value into a list
        if not isinstance(filter_values, (tuple, list)):
            if filter_values is None:
                return
            filter_values = [
                filter_values,
            ]

        # remember the filter values for use in FacetedResponse
        self.filter_values[name] = filter_values

        # get the filter from the facet
        f = self.facets[name].add_filter(filter_values)
        if f is None:
            return

        self._filters[name] = f

    def search(self):
        """
        Returns the base Search object to which the facets are added.

        You can customize the query by overriding this method and returning a
        modified search object.
        """
        s = Search(doc_type=self.doc_types, index=self.index, using=self.using)
        return s.response_class(FacetedResponse)

    def query(self, search, query):
        """
        Add query part to ``search``.

        Override this if you wish to customize the query used.
        """
        if query:
            if self.fields:
                return search.query("multi_match", fields=self.fields, query=query)
            else:
                return search.query("multi_match", query=query)
        return search

    def aggregate(self, search):
        """
        Add aggregations representing the facets selected, including potential
        filters.
        """
        for f, facet in self.facets.items():
            agg = facet.get_aggregation()
            agg_filter = MatchAll()
            for field, filter in self._filters.items():
                if f == field:
                    continue
                agg_filter &= filter
            search.aggs.bucket("_filter_" + f, "filter", filter=agg_filter).bucket(
                f, agg
            )

    def filter(self, search):
        """
        Add a ``post_filter`` to the search request narrowing the results based
        on the facet filters.
        """
        if not self._filters:
            return search

        post_filter = MatchAll()
        for f in self._filters.values():
            post_filter &= f
        return search.post_filter(post_filter)
=======
from ._base.faceted_search import FacetedResponse
from ._sync.faceted_search import FacetedSearch
>>>>>>> 3c84c474

__all__ = [
    "FacetedSearch",
    "FacetedResponse",
    "HistogramFacet",
    "TermsFacet",
    "DateHistogramFacet",
    "RangeFacet",
    "NestedFacet",
]

try:
    from ._async.faceted_search import AsyncFacetedSearch  # noqa: F401

    __all__.append("AsyncFacetedSearch")
except (ImportError, SyntaxError):
    pass<|MERGE_RESOLUTION|>--- conflicted
+++ resolved
@@ -21,7 +21,7 @@
 from .query import Nested, Range, Terms
 
 
-class Facet:
+class Facet(object):
     """
     A facet on faceted search. Wraps and aggregation and provides functionality
     to create a filter for selected values and return a list of facet values
@@ -103,7 +103,7 @@
     agg_type = "terms"
 
     def add_filter(self, filter_values):
-        """Create a terms filter instead of bool containing term filters."""
+        """ Create a terms filter instead of bool containing term filters.  """
         if filter_values:
             return Terms(
                 _expand__to_dot=False, **{self._params["field"]: filter_values}
@@ -123,7 +123,7 @@
         return out
 
     def __init__(self, ranges, **kwargs):
-        super().__init__(**kwargs)
+        super(RangeFacet, self).__init__(**kwargs)
         self._params["ranges"] = list(map(self._range_to_dict, ranges))
         self._params["keyed"] = False
         self._ranges = dict(ranges)
@@ -150,14 +150,8 @@
                     "gte": filter_value,
                     "lt": filter_value + self._params["interval"],
                 }
-            },
+            }
         )
-
-
-def _date_interval_year(d):
-    return d.replace(
-        year=d.year + 1, day=(28 if d.month == 2 and d.day == 29 else d.day)
-    )
 
 
 def _date_interval_month(d):
@@ -180,8 +174,6 @@
     agg_type = "date_histogram"
 
     DATE_INTERVALS = {
-        "year": _date_interval_year,
-        "1Y": _date_interval_year,
         "month": _date_interval_month,
         "1M": _date_interval_month,
         "week": _date_interval_week,
@@ -194,7 +186,7 @@
 
     def __init__(self, **kwargs):
         kwargs.setdefault("min_doc_count", 0)
-        super().__init__(**kwargs)
+        super(DateHistogramFacet, self).__init__(**kwargs)
 
     def get_value(self, bucket):
         if not isinstance(bucket["key"], datetime):
@@ -223,7 +215,7 @@
                         filter_value
                     ),
                 }
-            },
+            }
         )
 
 
@@ -233,7 +225,9 @@
     def __init__(self, path, nested_facet):
         self._path = path
         self._inner = nested_facet
-        super().__init__(path=path, aggs={"inner": nested_facet.get_aggregation()})
+        super(NestedFacet, self).__init__(
+            path=path, aggs={"inner": nested_facet.get_aggregation()}
+        )
 
     def get_values(self, data, filter_values):
         return self._inner.get_values(data.inner, filter_values)
@@ -244,174 +238,8 @@
             return Nested(path=self._path, query=inner_q)
 
 
-<<<<<<< HEAD
-class FacetedResponse(Response):
-    @property
-    def query_string(self):
-        return self._faceted_search._query
-
-    @property
-    def facets(self):
-        if not hasattr(self, "_facets"):
-            super(AttrDict, self).__setattr__("_facets", AttrDict({}))
-            for name, facet in self._faceted_search.facets.items():
-                self._facets[name] = facet.get_values(
-                    getattr(getattr(self.aggregations, "_filter_" + name), name),
-                    self._faceted_search.filter_values.get(name, ()),
-                )
-        return self._facets
-
-
-class FacetedSearch:
-    """
-    Abstraction for creating faceted navigation searches that takes care of
-    composing the queries, aggregations and filters as needed as well as
-    presenting the results in an easy-to-consume fashion::
-
-        class BlogSearch(FacetedSearch):
-            index = 'blogs'
-            doc_types = [Blog, Post]
-            fields = ['title^5', 'category', 'description', 'body']
-
-            facets = {
-                'type': TermsFacet(field='_type'),
-                'category': TermsFacet(field='category'),
-                'weekly_posts': DateHistogramFacet(field='published_from', interval='week')
-            }
-
-            def search(self):
-                ' Override search to add your own filters '
-                s = super(BlogSearch, self).search()
-                return s.filter('term', published=True)
-
-        # when using:
-        blog_search = BlogSearch("web framework", filters={"category": "python"})
-
-        # supports pagination
-        blog_search[10:20]
-
-        response = blog_search.execute()
-
-        # easy access to aggregation results:
-        for category, hit_count, is_selected in response.facets.category:
-            print(
-                "Category %s has %d hits%s." % (
-                    category,
-                    hit_count,
-                    ' and is chosen' if is_selected else ''
-                )
-            )
-
-    """
-
-    index = None
-    doc_types = None
-    fields = None
-    facets = {}
-    using = "default"
-
-    def __init__(self, query=None, filters={}, sort=()):
-        """
-        :arg query: the text to search for
-        :arg filters: facet values to filter
-        :arg sort: sort information to be passed to :class:`~elasticsearch_dsl.Search`
-        """
-        self._query = query
-        self._filters = {}
-        self._sort = sort
-        self.filter_values = {}
-        for name, value in filters.items():
-            self.add_filter(name, value)
-
-        self._s = self.build_search()
-
-    def count(self):
-        return self._s.count()
-
-    def __getitem__(self, k):
-        self._s = self._s[k]
-        return self
-
-    def __iter__(self):
-        return iter(self._s)
-
-    def add_filter(self, name, filter_values):
-        """
-        Add a filter for a facet.
-        """
-        # normalize the value into a list
-        if not isinstance(filter_values, (tuple, list)):
-            if filter_values is None:
-                return
-            filter_values = [
-                filter_values,
-            ]
-
-        # remember the filter values for use in FacetedResponse
-        self.filter_values[name] = filter_values
-
-        # get the filter from the facet
-        f = self.facets[name].add_filter(filter_values)
-        if f is None:
-            return
-
-        self._filters[name] = f
-
-    def search(self):
-        """
-        Returns the base Search object to which the facets are added.
-
-        You can customize the query by overriding this method and returning a
-        modified search object.
-        """
-        s = Search(doc_type=self.doc_types, index=self.index, using=self.using)
-        return s.response_class(FacetedResponse)
-
-    def query(self, search, query):
-        """
-        Add query part to ``search``.
-
-        Override this if you wish to customize the query used.
-        """
-        if query:
-            if self.fields:
-                return search.query("multi_match", fields=self.fields, query=query)
-            else:
-                return search.query("multi_match", query=query)
-        return search
-
-    def aggregate(self, search):
-        """
-        Add aggregations representing the facets selected, including potential
-        filters.
-        """
-        for f, facet in self.facets.items():
-            agg = facet.get_aggregation()
-            agg_filter = MatchAll()
-            for field, filter in self._filters.items():
-                if f == field:
-                    continue
-                agg_filter &= filter
-            search.aggs.bucket("_filter_" + f, "filter", filter=agg_filter).bucket(
-                f, agg
-            )
-
-    def filter(self, search):
-        """
-        Add a ``post_filter`` to the search request narrowing the results based
-        on the facet filters.
-        """
-        if not self._filters:
-            return search
-
-        post_filter = MatchAll()
-        for f in self._filters.values():
-            post_filter &= f
-        return search.post_filter(post_filter)
-=======
 from ._base.faceted_search import FacetedResponse
 from ._sync.faceted_search import FacetedSearch
->>>>>>> 3c84c474
 
 __all__ = [
     "FacetedSearch",
