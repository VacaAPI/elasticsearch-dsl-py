--- conflicted
+++ resolved
@@ -340,17 +340,7 @@
         meta['_source'] = d
         return meta
 
-<<<<<<< HEAD
-    def update(self, using=None, index=None, detect_noop=True, doc_as_upsert=False, **fields):
-        """ Update this document in Elasticsearch.
-
-        :arg using:
-        :arg index:
-        :arg detect_noop: check if values have changed to avoid unnecessary write operation. Default: True.
-        :arg doc_as_upsert: index document if it doesn't exist. Default: False.
-        :arg fields: kwargs of additional fields
-=======
-    def update(self, using=None, index=None, **fields):
+    def update(self, using=None, index=None,  detect_noop=True, doc_as_upsert=False, **fields):
         """
         Partial update of the document, specify fields you wish to update and
         both the instance and the document in elasticsearch will be updated::
@@ -365,7 +355,6 @@
 
         Any additional keyword arguments will be passed to
         ``Elasticsearch.update`` unchanged.
->>>>>>> 5ca4343f
         """
         if not fields:
             raise IllegalOperation('You cannot call update() without updating individual fields. '
