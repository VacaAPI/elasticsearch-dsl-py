--- conflicted
+++ resolved
@@ -15,13 +15,18 @@
 #  specific language governing permissions and limitations
 #  under the License.
 
-
-<<<<<<< HEAD
-import collections.abc
-=======
+from __future__ import unicode_literals
+
+try:
+    import collections.abc as collections_abc  # only works on python 3.3+
+except ImportError:
+    import collections as collections_abc
+
 import inspect
->>>>>>> 3c84c474
 from copy import copy
+
+from six import add_metaclass, iteritems
+from six.moves import map
 
 from .exceptions import UnknownDslObject, ValidationException
 
@@ -49,14 +54,14 @@
 
 
 def _wrap(val, obj_wrapper=None):
-    if isinstance(val, collections.abc.Mapping):
+    if isinstance(val, collections_abc.Mapping):
         return AttrDict(val) if obj_wrapper is None else obj_wrapper(val)
     if isinstance(val, list):
         return AttrList(val)
     return val
 
 
-class AttrList:
+class AttrList(object):
     def __init__(self, l, obj_wrapper=None):
         # make iterables into lists
         if not isinstance(l, list):
@@ -106,7 +111,7 @@
         self._l_, self._obj_wrapper = state
 
 
-class AttrDict:
+class AttrDict(object):
     """
     Helper class to provide attribute like access (read and write) to
     dictionaries. Used to provide a convenient way to access both results and
@@ -115,7 +120,7 @@
 
     def __init__(self, d):
         # assign the inner dict manually to prevent __setattr__ from firing
-        super().__setattr__("_d_", d)
+        super(AttrDict, self).__setattr__("_d_", d)
 
     def __contains__(self, key):
         return key in self._d_
@@ -148,14 +153,16 @@
         return (self._d_,)
 
     def __setstate__(self, state):
-        super().__setattr__("_d_", state[0])
+        super(AttrDict, self).__setattr__("_d_", state[0])
 
     def __getattr__(self, attr_name):
         try:
             return self.__getitem__(attr_name)
         except KeyError:
             raise AttributeError(
-                f"{self.__class__.__name__!r} object has no attribute {attr_name!r}"
+                "{!r} object has no attribute {!r}".format(
+                    self.__class__.__name__, attr_name
+                )
             )
 
     def __delattr__(self, attr_name):
@@ -163,7 +170,9 @@
             del self._d_[attr_name]
         except KeyError:
             raise AttributeError(
-                f"{self.__class__.__name__!r} object has no attribute {attr_name!r}"
+                "{!r} object has no attribute {!r}".format(
+                    self.__class__.__name__, attr_name
+                )
             )
 
     def __getitem__(self, key):
@@ -180,7 +189,7 @@
             self._d_[name] = value
         else:
             # there is an attribute on the class (could be property, ..) - don't add it as field
-            super().__setattr__(name, value)
+            super(AttrDict, self).__setattr__(name, value)
 
     def __iter__(self):
         return iter(self._d_)
@@ -205,7 +214,7 @@
     _types = {}
 
     def __init__(cls, name, bases, attrs):
-        super().__init__(name, bases, attrs)
+        super(DslMeta, cls).__init__(name, bases, attrs)
         # skip for DslBase
         if not hasattr(cls, "_type_shortcut"):
             return
@@ -224,10 +233,11 @@
         try:
             return cls._types[name]
         except KeyError:
-            raise UnknownDslObject(f"DSL type {name} does not exist.")
-
-
-class DslBase(metaclass=DslMeta):
+            raise UnknownDslObject("DSL type %s does not exist." % name)
+
+
+@add_metaclass(DslMeta)
+class DslBase(object):
     """
     Base class for all DSL objects - queries, filters, aggregations etc. Wraps
     a dictionary representing the object's json.
@@ -253,27 +263,27 @@
             if default is not None:
                 return cls._classes[default]
             raise UnknownDslObject(
-                f"DSL class `{name}` does not exist in {cls._type_name}."
+                "DSL class `{}` does not exist in {}.".format(name, cls._type_name)
             )
 
     def __init__(self, _expand__to_dot=EXPAND__TO_DOT, **params):
         self._params = {}
-        for pname, pvalue in params.items():
+        for pname, pvalue in iteritems(params):
             if "__" in pname and _expand__to_dot:
                 pname = pname.replace("__", ".")
             self._setattr(pname, pvalue)
 
     def _repr_params(self):
-        """Produce a repr of all our parameters to be used in __repr__."""
+        """ Produce a repr of all our parameters to be used in __repr__. """
         return ", ".join(
-            f"{n.replace('.', '__')}={v!r}"
-            for (n, v) in sorted(self._params.items())
+            "{}={!r}".format(n.replace(".", "__"), v)
+            for (n, v) in sorted(iteritems(self._params))
             # make sure we don't include empty typed params
             if "type" not in self._param_defs.get(n, {}) or v
         )
 
     def __repr__(self):
-        return f"{self.__class__.__name__}({self._repr_params()})"
+        return "{}({})".format(self.__class__.__name__, self._repr_params())
 
     def __eq__(self, other):
         return isinstance(other, self.__class__) and other.to_dict() == self.to_dict()
@@ -283,7 +293,7 @@
 
     def __setattr__(self, name, value):
         if name.startswith("_"):
-            return super().__setattr__(name, value)
+            return super(DslBase, self).__setattr__(name, value)
         return self._setattr(name, value)
 
     def _setattr(self, name, value):
@@ -300,7 +310,7 @@
                     if not isinstance(value, (tuple, list)):
                         value = (value,)
                     value = list(
-                        {k: shortcut(v) for (k, v) in obj.items()} for obj in value
+                        {k: shortcut(v) for (k, v) in iteritems(obj)} for obj in value
                     )
                 elif pinfo.get("multi"):
                     if not isinstance(value, (tuple, list)):
@@ -309,7 +319,7 @@
 
                 # dict(name -> DslBase), make sure we pickup all the objs
                 elif pinfo.get("hash"):
-                    value = {k: shortcut(v) for (k, v) in value.items()}
+                    value = {k: shortcut(v) for (k, v) in iteritems(value)}
 
                 # single value object, just convert
                 else:
@@ -319,7 +329,9 @@
     def __getattr__(self, name):
         if name.startswith("_"):
             raise AttributeError(
-                f"{self.__class__.__name__!r} object has no attribute {name!r}"
+                "{!r} object has no attribute {!r}".format(
+                    self.__class__.__name__, name
+                )
             )
 
         value = None
@@ -336,11 +348,13 @@
                     value = self._params.setdefault(name, {})
         if value is None:
             raise AttributeError(
-                f"{self.__class__.__name__!r} object has no attribute {name!r}"
+                "{!r} object has no attribute {!r}".format(
+                    self.__class__.__name__, name
+                )
             )
 
         # wrap nested dicts in AttrDict for convenient access
-        if isinstance(value, collections.abc.Mapping):
+        if isinstance(value, collections_abc.Mapping):
             return AttrDict(value)
         return value
 
@@ -349,7 +363,7 @@
         Serialize the DSL object to plain dict
         """
         d = {}
-        for pname, value in self._params.items():
+        for pname, value in iteritems(self._params):
             pinfo = self._param_defs.get(pname)
 
             # typed param
@@ -361,7 +375,7 @@
                 # list of dict(name -> DslBase)
                 if pinfo.get("multi") and pinfo.get("hash"):
                     value = list(
-                        {k: v.to_dict() for k, v in obj.items()} for obj in value
+                        {k: v.to_dict() for k, v in iteritems(obj)} for obj in value
                     )
 
                 # multi-values are serialized as list of dicts
@@ -370,7 +384,7 @@
 
                 # squash all the hash values into one dict
                 elif pinfo.get("hash"):
-                    value = {k: v.to_dict() for k, v in value.items()}
+                    value = {k: v.to_dict() for k, v in iteritems(value)}
 
                 # serialize single values
                 else:
@@ -394,13 +408,13 @@
     def __init__(self, document, exclude=("_source", "_fields")):
         d = {
             k[1:] if k.startswith("_") else k: v
-            for (k, v) in document.items()
+            for (k, v) in iteritems(document)
             if k not in exclude
         }
         if "type" in d:
             # make sure we are consistent everywhere in python
             d["doc_type"] = d.pop("type")
-        super().__init__(d)
+        super(HitMeta, self).__init__(d)
 
 
 class ObjectBase(AttrDict):
@@ -412,7 +426,7 @@
 
         super(AttrDict, self).__setattr__("meta", HitMeta(meta))
 
-        super().__init__(kwargs)
+        super(ObjectBase, self).__init__(kwargs)
 
     @classmethod
     def __list_fields(cls):
@@ -456,7 +470,7 @@
         return doc
 
     def _from_dict(self, data):
-        for k, v in data.items():
+        for k, v in iteritems(data):
             f = self.__get_field(k)
             if f and f._coerce:
                 v = f.deserialize(v)
@@ -473,7 +487,7 @@
 
     def __getattr__(self, name):
         try:
-            return super().__getattr__(name)
+            return super(ObjectBase, self).__getattr__(name)
         except AttributeError:
             f = self.__get_field(name)
             if hasattr(f, "empty"):
@@ -486,7 +500,7 @@
 
     def to_dict(self, skip_empty=True):
         out = {}
-        for k, v in self._d_.items():
+        for k, v in iteritems(self._d_):
             # if this is a mapped field,
             f = self.__get_field(k)
             if f and f._coerce:
@@ -533,22 +547,24 @@
 
 def merge(data, new_data, raise_on_conflict=False):
     if not (
-        isinstance(data, (AttrDict, collections.abc.Mapping))
-        and isinstance(new_data, (AttrDict, collections.abc.Mapping))
+        isinstance(data, (AttrDict, collections_abc.Mapping))
+        and isinstance(new_data, (AttrDict, collections_abc.Mapping))
     ):
         raise ValueError(
-            f"You can only merge two dicts! Got {data!r} and {new_data!r} instead."
+            "You can only merge two dicts! Got {!r} and {!r} instead.".format(
+                data, new_data
+            )
         )
 
-    for key, value in new_data.items():
+    for key, value in iteritems(new_data):
         if (
             key in data
-            and isinstance(data[key], (AttrDict, collections.abc.Mapping))
-            and isinstance(value, (AttrDict, collections.abc.Mapping))
+            and isinstance(data[key], (AttrDict, collections_abc.Mapping))
+            and isinstance(value, (AttrDict, collections_abc.Mapping))
         ):
             merge(data[key], value, raise_on_conflict)
         elif key in data and data[key] != value and raise_on_conflict:
-            raise ValueError(f"Incompatible data for key {key!r}, cannot be merged.")
+            raise ValueError("Incompatible data for key %r, cannot be merged." % key)
         else:
             data[key] = value
 
@@ -564,7 +580,7 @@
         data = data.to_dict()
     if isinstance(data, (list, tuple)):
         return type(data)(recursive_to_dict(inner) for inner in data)
-    elif isinstance(data, collections.abc.Mapping):
+    elif isinstance(data, collections_abc.Mapping):
         return {key: recursive_to_dict(val) for key, val in data.items()}
     return data
 
