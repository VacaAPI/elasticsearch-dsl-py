--- conflicted
+++ resolved
@@ -24,143 +24,6 @@
 try:
     from ._async.update_by_query import AsyncUpdateByQuery  # noqa: F401
 
-<<<<<<< HEAD
-    query = ProxyDescriptor("query")
-
-    def __init__(self, **kwargs):
-        """
-        Update by query request to elasticsearch.
-
-        :arg using: `Elasticsearch` instance to use
-        :arg index: limit the search to index
-        :arg doc_type: only query this type.
-
-        All the parameters supplied (or omitted) at creation type can be later
-        overridden by methods (`using`, `index` and `doc_type` respectively).
-
-        """
-        super().__init__(**kwargs)
-        self._response_class = UpdateByQueryResponse
-        self._script = {}
-        self._query_proxy = QueryProxy(self, "query")
-
-    def filter(self, *args, **kwargs):
-        return self.query(Bool(filter=[Q(*args, **kwargs)]))
-
-    def exclude(self, *args, **kwargs):
-        return self.query(Bool(filter=[~Q(*args, **kwargs)]))
-
-    @classmethod
-    def from_dict(cls, d):
-        """
-        Construct a new `UpdateByQuery` instance from a raw dict containing the search
-        body. Useful when migrating from raw dictionaries.
-
-        Example::
-
-            ubq = UpdateByQuery.from_dict({
-                "query": {
-                    "bool": {
-                        "must": [...]
-                    }
-                },
-                "script": {...}
-            })
-            ubq = ubq.filter('term', published=True)
-        """
-        u = cls()
-        u.update_from_dict(d)
-        return u
-
-    def _clone(self):
-        """
-        Return a clone of the current search request. Performs a shallow copy
-        of all the underlying objects. Used internally by most state modifying
-        APIs.
-        """
-        ubq = super()._clone()
-
-        ubq._response_class = self._response_class
-        ubq._script = self._script.copy()
-        ubq.query._proxied = self.query._proxied
-        return ubq
-
-    def response_class(self, cls):
-        """
-        Override the default wrapper used for the response.
-        """
-        ubq = self._clone()
-        ubq._response_class = cls
-        return ubq
-
-    def update_from_dict(self, d):
-        """
-        Apply options from a serialized body to the current instance. Modifies
-        the object in-place. Used mostly by ``from_dict``.
-        """
-        d = d.copy()
-        if "query" in d:
-            self.query._proxied = Q(d.pop("query"))
-        if "script" in d:
-            self._script = d.pop("script")
-        self._extra.update(d)
-        return self
-
-    def script(self, **kwargs):
-        """
-        Define update action to take:
-        https://www.elastic.co/guide/en/elasticsearch/reference/current/modules-scripting-using.html
-        for more details.
-
-        Note: the API only accepts a single script, so
-        calling the script multiple times will overwrite.
-
-        Example::
-
-            ubq = Search()
-            ubq = ubq.script(source="ctx._source.likes++"")
-            ubq = ubq.script(source="ctx._source.likes += params.f"",
-                         lang="expression",
-                         params={'f': 3})
-        """
-        ubq = self._clone()
-        if ubq._script:
-            ubq._script = {}
-        ubq._script.update(kwargs)
-        return ubq
-
-    def to_dict(self, **kwargs):
-        """
-        Serialize the search into the dictionary that will be sent over as the
-        request'ubq body.
-
-        All additional keyword arguments will be included into the dictionary.
-        """
-        d = {}
-        if self.query:
-            d["query"] = self.query.to_dict()
-
-        if self._script:
-            d["script"] = self._script
-
-        d.update(recursive_to_dict(self._extra))
-        d.update(recursive_to_dict(kwargs))
-        return d
-
-    def execute(self):
-        """
-        Execute the search and return an instance of ``Response`` wrapping all
-        the data.
-        """
-        es = get_connection(self._using)
-
-        self._response = self._response_class(
-            self,
-            es.update_by_query(index=self._index, body=self.to_dict(), **self._params),
-        )
-        return self._response
-=======
     __all__.append("AsyncUpdateByQuery")
 except (ImportError, SyntaxError):
-    pass
->>>>>>> 3c84c474
+    pass